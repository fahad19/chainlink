--- conflicted
+++ resolved
@@ -196,16 +196,7 @@
 
 	// Optimism is an L2 chain. Pending proper L2 support, for now we rely on their sequencer
 	optimismMainnet := FallbackConfig
-<<<<<<< HEAD
-	optimismMainnet.EthBalanceMonitorBlockDelay = 0
-	optimismMainnet.EthFinalityDepth = 1    // Sequencer offers absolute finality as long as no re-org longer than 20 blocks occurs on main chain this event would require special handling (new txm)
-	optimismMainnet.EthGasBumpThreshold = 0 // Never bump gas on optimism
-	optimismMainnet.EthHeadTrackerHistoryDepth = 10
-	optimismMainnet.EthHeadTrackerSamplingInterval = 1 * time.Second
-	optimismMainnet.EthTxResendAfterThreshold = 15 * time.Second
-=======
 	optimismMainnet.BalanceMonitorBlockDelay = 0
->>>>>>> df6daf7c
 	optimismMainnet.BlockHistoryEstimatorBlockHistorySize = 0 // Force an error if someone set GAS_UPDATER_ENABLED=true by accident; we never want to run the block history estimator on optimism
 	optimismMainnet.EthTxResendAfterThreshold = 15 * time.Second
 	optimismMainnet.FinalityDepth = 1    // Sequencer offers absolute finality as long as no re-org longer than 20 blocks occurs on main chain this event would require special handling (new txm)
