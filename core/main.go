package main

import (
	"log"
	"os"

	"github.com/smartcontractkit/chainlink/core/cmd"
	"github.com/smartcontractkit/chainlink/core/recovery"
	"github.com/smartcontractkit/chainlink/core/wire"
)

func main() {
	recovery.ReportPanics(func() {
		client := wire.InitializeProductionClient()
		Run(client, os.Args...)
	})
}

// Run runs the CLI, providing further command instructions by default.
func Run(client *cmd.Client, args ...string) {
	app := cmd.NewApp(client)
	client.Logger.ErrorIf(app.Run(args), "Error running app")
<<<<<<< HEAD
=======
	if err := client.Logger.Sync(); err != nil {
		log.Fatal(err)
	}
}

// NewProductionClient configures an instance of the CLI to be used
// in production.
func NewProductionClient() *cmd.Client {
	lggr := logger.NewLogger()
	cfg := config.NewGeneralConfig(lggr)

	prompter := cmd.NewTerminalPrompter()
	cookieAuth := cmd.NewSessionCookieAuthenticator(cfg, cmd.DiskCookieStore{Config: cfg}, lggr)
	sr := sessions.SessionRequest{}
	sessionRequestBuilder := cmd.NewFileSessionRequestBuilder(lggr)
	if credentialsFile := cfg.AdminCredentialsFile(); credentialsFile != "" {
		var err error
		sr, err = sessionRequestBuilder.Build(credentialsFile)
		if err != nil && errors.Cause(err) != cmd.ErrNoCredentialFile && !os.IsNotExist(err) {
			lggr.Fatalw("Error loading API credentials", "error", err, "credentialsFile", credentialsFile)
		}
	}
	return &cmd.Client{
		Renderer:                       cmd.RendererTable{Writer: os.Stdout},
		Config:                         cfg,
		Logger:                         lggr,
		AppFactory:                     cmd.ChainlinkAppFactory{},
		KeyStoreAuthenticator:          cmd.TerminalKeyStoreAuthenticator{Prompter: prompter},
		FallbackAPIInitializer:         cmd.NewPromptingAPIInitializer(prompter),
		Runner:                         cmd.ChainlinkRunner{},
		HTTP:                           cmd.NewAuthenticatedHTTPClient(cfg, cookieAuth, sr),
		CookieAuthenticator:            cookieAuth,
		FileSessionRequestBuilder:      sessionRequestBuilder,
		PromptingSessionRequestBuilder: cmd.NewPromptingSessionRequestBuilder(prompter),
		ChangePasswordPrompter:         cmd.NewChangePasswordPrompter(),
		PasswordPrompter:               cmd.NewPasswordPrompter(),
	}
>>>>>>> 6b015df0
}<|MERGE_RESOLUTION|>--- conflicted
+++ resolved
@@ -20,44 +20,7 @@
 func Run(client *cmd.Client, args ...string) {
 	app := cmd.NewApp(client)
 	client.Logger.ErrorIf(app.Run(args), "Error running app")
-<<<<<<< HEAD
-=======
 	if err := client.Logger.Sync(); err != nil {
 		log.Fatal(err)
 	}
-}
-
-// NewProductionClient configures an instance of the CLI to be used
-// in production.
-func NewProductionClient() *cmd.Client {
-	lggr := logger.NewLogger()
-	cfg := config.NewGeneralConfig(lggr)
-
-	prompter := cmd.NewTerminalPrompter()
-	cookieAuth := cmd.NewSessionCookieAuthenticator(cfg, cmd.DiskCookieStore{Config: cfg}, lggr)
-	sr := sessions.SessionRequest{}
-	sessionRequestBuilder := cmd.NewFileSessionRequestBuilder(lggr)
-	if credentialsFile := cfg.AdminCredentialsFile(); credentialsFile != "" {
-		var err error
-		sr, err = sessionRequestBuilder.Build(credentialsFile)
-		if err != nil && errors.Cause(err) != cmd.ErrNoCredentialFile && !os.IsNotExist(err) {
-			lggr.Fatalw("Error loading API credentials", "error", err, "credentialsFile", credentialsFile)
-		}
-	}
-	return &cmd.Client{
-		Renderer:                       cmd.RendererTable{Writer: os.Stdout},
-		Config:                         cfg,
-		Logger:                         lggr,
-		AppFactory:                     cmd.ChainlinkAppFactory{},
-		KeyStoreAuthenticator:          cmd.TerminalKeyStoreAuthenticator{Prompter: prompter},
-		FallbackAPIInitializer:         cmd.NewPromptingAPIInitializer(prompter),
-		Runner:                         cmd.ChainlinkRunner{},
-		HTTP:                           cmd.NewAuthenticatedHTTPClient(cfg, cookieAuth, sr),
-		CookieAuthenticator:            cookieAuth,
-		FileSessionRequestBuilder:      sessionRequestBuilder,
-		PromptingSessionRequestBuilder: cmd.NewPromptingSessionRequestBuilder(prompter),
-		ChangePasswordPrompter:         cmd.NewChangePasswordPrompter(),
-		PasswordPrompter:               cmd.NewPasswordPrompter(),
-	}
->>>>>>> 6b015df0
 }